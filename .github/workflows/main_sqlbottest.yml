--- conflicted
+++ resolved
@@ -1,64 +1,69 @@
-# Docs for the Azure Web Apps Deploy action: https://github.com/Azure/webapps-deploy
-# More GitHub Actions for Azure: https://github.com/Azure/actions
-# More info on Python, GitHub Actions, and Azure App Service: https://aka.ms/python-webapps-actions
-
-name: Build and deploy Python app to Azure Web App - sqlbottest
-
-on:
-  push:
-    branches:
-      - main
-  workflow_dispatch:
-
-jobs:
-  build-and-deploy:
-    runs-on: ubuntu-latest
-    permissions:
-      contents: read #This is required for actions/checkout
-
-    steps:
-      - uses: actions/checkout@v4
-
-      - name: Set up Python version
-        uses: actions/setup-python@v5
-        with:
-          python-version: '3.11'
-
-      - name: Create and start virtual environment
-        run: |
-          python -m venv venv
-          source venv/bin/activate
-      
-      - name: Install dependencies
-        run: pip install -r requirements.txt
-        
-      # Optional: Add step to run tests here (PyTest, Django test suites, etc.)
-
-<<<<<<< HEAD
-=======
-      - name: Upload artifact for deployment jobs
-        uses: actions/upload-artifact@v4
-        with:
-          name: python-app
-          path: |
-            .
-            !venv/
-
-  deploy:
-    runs-on: ubuntu-latest
-    needs: build
-    
-    steps:
-      - name: Download artifact from build job
-        uses: actions/download-artifact@v4
-        with:
-          name: python-app
-      
->>>>>>> a7753fd6
-      - name: 'Deploy to Azure Web App'
-        uses: azure/webapps-deploy@v3
-        id: deploy-to-webapp
-        with:
-          app-name: 'sqlbottest'
-          slot-name: 'Production'
+# Docs for the Azure Web Apps Deploy action: https://github.com/Azure/webapps-deploy
+# More GitHub Actions for Azure: https://github.com/Azure/actions
+# More info on Python, GitHub Actions, and Azure App Service: https://aka.ms/python-webapps-actions
+
+name: Build and deploy Python app to Azure Web App - sqlbottest
+
+on:
+  push:
+    branches:
+      - main
+  workflow_dispatch:
+
+jobs:
+  build-and-deploy:
+    runs-on: ubuntu-latest
+    permissions:
+      contents: read #This is required for actions/checkout
+
+    steps:
+      - uses: actions/checkout@v4
+
+      - name: Set up Python version
+        uses: actions/setup-python@v5
+        with:
+          python-version: '3.11'
+
+      - name: Create and start virtual environment
+        run: |
+          python -m venv venv
+          source venv/bin/activate
+      
+      - name: Install dependencies
+        run: pip install -r requirements.txt
+        
+      # Optional: Add step to run tests here (PyTest, Django test suites, etc.)
+
+      - name: Zip artifact for deployment
+        run: zip release.zip ./* -r
+
+      - name: Upload artifact for deployment jobs
+        uses: actions/upload-artifact@v4
+        with:
+          name: python-app
+          path: |
+            release.zip
+            !venv/
+
+  deploy:
+    runs-on: ubuntu-latest
+    needs: build
+    
+    
+    steps:
+      - name: Download artifact from build job
+        uses: actions/download-artifact@v4
+        with:
+          name: python-app
+
+      - name: Unzip artifact for deployment
+        run: unzip release.zip
+
+      
+      - name: 'Deploy to Azure Web App'
+        uses: azure/webapps-deploy@v3
+        id: deploy-to-webapp
+        with:
+          app-name: 'sqlbottest'
+          slot-name: 'Production'
           publish-profile: ${{ secrets.AZUREAPPSERVICE_PUBLISHPROFILE_03BD7EC1B3484B39AE561FC296433785 }}